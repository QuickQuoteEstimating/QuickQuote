--- conflicted
+++ resolved
@@ -50,11 +50,9 @@
     backgroundColor: palette.background,
   },
   heroCard: {
-<<<<<<< HEAD
+
     backgroundColor: palette.surface,
-=======
-    backgroundColor: palette.accent,
->>>>>>> 16abaedc
+
     borderRadius: 28,
     padding: 24,
     shadowColor: "rgba(30, 58, 138, 0.45)",
@@ -110,11 +108,11 @@
     marginTop: 22,
   },
   heroBadge: {
-<<<<<<< HEAD
+
     backgroundColor: palette.accentMuted,
-=======
+
     backgroundColor: "rgba(15, 23, 42, 0.22)",
->>>>>>> 16abaedc
+
     borderRadius: 16,
     paddingVertical: 8,
     paddingHorizontal: 14,
