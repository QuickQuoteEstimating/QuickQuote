import React, { useCallback, useEffect, useMemo, useState } from "react";
import { router } from "expo-router";
import {
  Alert,
  Button,
  FlatList,
  KeyboardAvoidingView,
  Modal,
  Platform,
<<<<<<< HEAD
=======
  Pressable,
>>>>>>> 35e89deb
  ScrollView,
  StyleSheet,
  Text,
  TextInput,
  TouchableWithoutFeedback,
  View,
} from "react-native";
import { Picker } from "@react-native-picker/picker";
import "react-native-get-random-values";
import { v4 as uuidv4 } from "uuid";
import CustomerPicker from "../../../components/CustomerPicker";
import EstimateItemForm, {
  type EstimateItemFormSubmit,
  type EstimateItemTemplate,
} from "../../../components/EstimateItemForm";
import { useAuth } from "../../../context/AuthContext";
import { useSettings } from "../../../context/SettingsContext";
import { openDB, queueChange } from "../../../lib/sqlite";
import { runSync } from "../../../lib/sync";
import {
  listItemCatalog,
  upsertItemCatalog,
  type ItemCatalogRecord,
} from "../../../lib/itemCatalog";
import { calculateEstimateTotals } from "../../../lib/estimateMath";

type EstimateItemRecord = {
  id: string;
  estimate_id: string;
  description: string;
  quantity: number;
  unit_price: number;
  total: number;
  catalog_item_id: string | null;
  version: number;
  updated_at: string;
  deleted_at: string | null;
};

function formatCurrency(value: number): string {
  return new Intl.NumberFormat("en-US", {
    style: "currency",
    currency: "USD",
    minimumFractionDigits: 2,
  }).format(value);
}

const STATUS_OPTIONS = [
  { label: "Draft", value: "draft" },
  { label: "Sent", value: "sent" },
  { label: "Accepted", value: "accepted" },
  { label: "Declined", value: "declined" },
];

const itemModalStyles = StyleSheet.create({
  overlay: {
    flex: 1,
    backgroundColor: "rgba(0,0,0,0.35)",
    justifyContent: "center",
    padding: 24,
  },
  card: {
    backgroundColor: "#fff",
    borderRadius: 12,
    padding: 20,
<<<<<<< HEAD
=======
    zIndex: 1,
>>>>>>> 35e89deb
  },
});

export default function NewEstimateScreen() {
  const { user, session } = useAuth();
  const { settings } = useSettings();
  const [estimateId] = useState(() => uuidv4());
  const [customerId, setCustomerId] = useState<string | null>(null);
  const [estimateDate, setEstimateDate] = useState(
    new Date().toISOString().split("T")[0]
  );
  const [notes, setNotes] = useState("");
  const [status, setStatus] = useState("draft");
  const [items, setItems] = useState<EstimateItemRecord[]>([]);
  const [itemModalVisible, setItemModalVisible] = useState(false);
  const [editingItem, setEditingItem] = useState<EstimateItemRecord | null>(
    null
  );
  const [saving, setSaving] = useState(false);
  const [laborHoursText, setLaborHoursText] = useState("0");
  const [hourlyRateText, setHourlyRateText] = useState(settings.hourlyRate.toFixed(2));
  const [taxRateText, setTaxRateText] = useState("0");
  const [savedItems, setSavedItems] = useState<ItemCatalogRecord[]>([]);

  const userId = user?.id ?? session?.user?.id ?? null;

  useEffect(() => {
    setHourlyRateText(settings.hourlyRate.toFixed(2));
  }, [settings.hourlyRate]);

  const loadSavedItems = useCallback(async () => {
    if (!userId) {
      setSavedItems([]);
      return;
    }

    try {
      const records = await listItemCatalog(userId);
      setSavedItems(records);
    } catch (error) {
      console.error("Failed to load saved items", error);
    }
  }, [userId]);

  useEffect(() => {
    loadSavedItems();
  }, [loadSavedItems]);

  const parseNumericInput = useCallback((value: string, fallback = 0) => {
    const normalized = Number.parseFloat(value.replace(/[^0-9.]/g, ""));
    if (Number.isNaN(normalized)) {
      return fallback;
    }
    return normalized;
  }, []);

  const laborHours = useMemo(() => {
    return Math.max(0, parseNumericInput(laborHoursText, 0));
  }, [laborHoursText, parseNumericInput]);

  const hourlyRate = useMemo(() => {
    const parsed = parseNumericInput(hourlyRateText, settings.hourlyRate);
    return Math.max(0, Math.round(parsed * 100) / 100);
  }, [hourlyRateText, parseNumericInput, settings.hourlyRate]);

  const taxRate = useMemo(() => {
    const parsed = parseNumericInput(taxRateText, 0);
    return Math.max(0, Math.round(parsed * 100) / 100);
  }, [parseNumericInput, taxRateText]);

  const totals = useMemo(
    () =>
      calculateEstimateTotals({
        materialLineItems: items,
        laborHours,
        laborRate: hourlyRate,
        taxRate,
      }),
    [hourlyRate, items, laborHours, taxRate]
  );

  const total = totals.grandTotal;

  const savedItemTemplates = useMemo<EstimateItemTemplate[]>(
    () =>
      savedItems.map((item) => ({
        id: item.id,
        description: item.description,
        unit_price: item.unit_price,
        default_quantity: item.default_quantity,
      })),
    [savedItems]
  );

  const closeItemModal = () => {
    setItemModalVisible(false);
    setEditingItem(null);
  };

  const handleSubmitItem = async ({ values, saveToLibrary, templateId }: EstimateItemFormSubmit) => {
    const now = new Date().toISOString();
    let resolvedTemplateId: string | null = templateId ?? null;

    if (saveToLibrary && userId) {
      try {
        const record = await upsertItemCatalog({
          id: templateId ?? undefined,
          userId,
          description: values.description,
          unitPrice: values.unit_price,
          defaultQuantity: values.quantity,
        });
        resolvedTemplateId = record.id;
        setSavedItems((prev) => {
          const existingIndex = prev.findIndex((item) => item.id === record.id);
          if (existingIndex >= 0) {
            const next = [...prev];
            next[existingIndex] = record;
            return next;
          }
          return [...prev, record].sort((a, b) =>
            a.description.localeCompare(b.description)
          );
        });
      } catch (error) {
        console.error("Failed to save item to catalog", error);
        Alert.alert(
          "Saved items",
          "We couldn't update your saved items library. The estimate item was still added."
        );
      }
    }

    if (editingItem) {
      const updated: EstimateItemRecord = {
        ...editingItem,
        description: values.description,
        quantity: values.quantity,
        unit_price: values.unit_price,
        total: values.total,
        catalog_item_id: resolvedTemplateId,
        updated_at: now,
        deleted_at: null,
      };

      setItems((prev) =>
        prev.map((item) => (item.id === updated.id ? updated : item))
      );
    } else {
      const newItem: EstimateItemRecord = {
        id: uuidv4(),
        estimate_id: estimateId,
        description: values.description,
        quantity: values.quantity,
        unit_price: values.unit_price,
        total: values.total,
        catalog_item_id: resolvedTemplateId,
        version: 1,
        updated_at: now,
        deleted_at: null,
      };

      setItems((prev) => [...prev, newItem]);
    }

    closeItemModal();
  };

  const handleDeleteItem = (item: EstimateItemRecord) => {
    Alert.alert(
      "Delete Item",
      "Are you sure you want to remove this item?",
      [
        { text: "Cancel", style: "cancel" },
        {
          text: "Delete",
          style: "destructive",
          onPress: () => {
            setItems((prev) => prev.filter((existing) => existing.id !== item.id));
            if (editingItem?.id === item.id) {
              setEditingItem(null);
            }
          },
        },
      ]
    );
  };

  const renderItem = ({ item }: { item: EstimateItemRecord }) => (
    <View
      style={{
        padding: 12,
        borderWidth: 1,
        borderRadius: 8,
        backgroundColor: "#fafafa",
        gap: 8,
      }}
    >
      <View style={{ gap: 2 }}>
        <Text style={{ fontWeight: "600" }}>{item.description}</Text>
        <Text style={{ color: "#555" }}>
          Qty: {item.quantity} @ {formatCurrency(item.unit_price)}
        </Text>
        <Text style={{ color: "#555" }}>Line Total: {formatCurrency(item.total)}</Text>
      </View>
      <View style={{ flexDirection: "row", gap: 12 }}>
        <View style={{ flex: 1 }}>
          <Button
            title="Edit"
            onPress={() => {
              setEditingItem(item);
              setItemModalVisible(true);
            }}
          />
        </View>
        <View style={{ flex: 1 }}>
          <Button
            title="Remove"
            color="#b00020"
            onPress={() => handleDeleteItem(item)}
          />
        </View>
      </View>
    </View>
  );

  const handleCancel = () => {
    if (!saving) {
      router.back();
    }
  };

  const handleSave = async () => {
    if (saving) return;

    if (!customerId) {
      Alert.alert("Validation", "Please select a customer.");
      return;
    }

    if (items.length === 0) {
      Alert.alert("Validation", "Please add at least one item to the estimate.");
      return;
    }

    if (!userId) {
      Alert.alert("Authentication required", "Please sign in to continue.");
      return;
    }

    setSaving(true);

    try {
      const safeTotal = Math.round(total * 100) / 100;
      const now = new Date().toISOString();
      let isoDate: string | null = null;
      if (estimateDate) {
        const parsedDate = new Date(estimateDate);
        isoDate = isNaN(parsedDate.getTime())
          ? now
          : new Date(parsedDate.setHours(0, 0, 0, 0)).toISOString();
      }

      const newEstimate = {
        id: estimateId,
        user_id: userId,
        customer_id: customerId,
        date: isoDate,
        total: safeTotal,
        material_total: totals.materialTotal,
        labor_hours: totals.laborHours,
        labor_rate: totals.laborRate,
        labor_total: totals.laborTotal,
        subtotal: totals.subtotal,
        tax_rate: totals.taxRate,
        tax_total: totals.taxTotal,
        notes: notes.trim() ? notes.trim() : null,
        status,
        version: 1,
        updated_at: now,
        deleted_at: null,
      };

      const db = await openDB();
      await db.runAsync(
        `INSERT OR REPLACE INTO estimates
         (id, user_id, customer_id, date, total, material_total, labor_hours, labor_rate, labor_total, subtotal, tax_rate, tax_total, notes, status, version, updated_at, deleted_at)
         VALUES (?, ?, ?, ?, ?, ?, ?, ?, ?, ?, ?, ?, ?, ?, ?, ?, ?)`,
        [
          newEstimate.id,
          newEstimate.user_id,
          newEstimate.customer_id,
          newEstimate.date,
          newEstimate.total,
          newEstimate.material_total,
          newEstimate.labor_hours,
          newEstimate.labor_rate,
          newEstimate.labor_total,
          newEstimate.subtotal,
          newEstimate.tax_rate,
          newEstimate.tax_total,
          newEstimate.notes,
          newEstimate.status,
          newEstimate.version,
          newEstimate.updated_at,
          newEstimate.deleted_at,
        ]
      );

      for (const item of items) {
        const itemRecord: EstimateItemRecord = {
          ...item,
          estimate_id: estimateId,
          version: item.version ?? 1,
          updated_at: item.updated_at ?? now,
          deleted_at: null,
        };

        await db.runAsync(
          `INSERT OR REPLACE INTO estimate_items (id, estimate_id, description, quantity, unit_price, total, catalog_item_id, version, updated_at, deleted_at)
           VALUES (?, ?, ?, ?, ?, ?, ?, ?, ?, ?)`,
          [
            itemRecord.id,
            itemRecord.estimate_id,
            itemRecord.description,
            itemRecord.quantity,
            itemRecord.unit_price,
            itemRecord.total,
            itemRecord.catalog_item_id,
            itemRecord.version,
            itemRecord.updated_at,
            itemRecord.deleted_at,
          ]
        );

        await queueChange("estimate_items", "insert", itemRecord);
      }

      await queueChange("estimates", "insert", newEstimate);
      await runSync();

      Alert.alert("Success", "Estimate created successfully.", [
        { text: "OK", onPress: () => router.back() },
      ]);
    } catch (error) {
      console.error("Failed to create estimate", error);
      Alert.alert("Error", "Unable to save the estimate. Please try again.");
    } finally {
      setSaving(false);
    }
  };

  return (
    <ScrollView
      contentContainerStyle={{ padding: 16, gap: 16 }}
      style={{ flex: 1, backgroundColor: "#fff" }}
    >
      <Text style={{ fontSize: 20, fontWeight: "600" }}>New Estimate</Text>
      <CustomerPicker selectedCustomer={customerId} onSelect={setCustomerId} />

      <View style={{ gap: 6 }}>
        <Text style={{ fontWeight: "600" }}>Date</Text>
        <TextInput
          placeholder="YYYY-MM-DD"
          value={estimateDate}
          onChangeText={setEstimateDate}
          style={{ borderWidth: 1, borderRadius: 8, padding: 10 }}
        />
      </View>

      <View style={{ gap: 12 }}>
        <Text style={{ fontWeight: "600" }}>Items</Text>
        <FlatList
          data={items}
          keyExtractor={(item) => item.id}
          renderItem={renderItem}
          scrollEnabled={false}
          ItemSeparatorComponent={() => <View style={{ height: 12 }} />}
          ListEmptyComponent={
            <View
              style={{
                padding: 16,
                borderWidth: 1,
                borderRadius: 8,
                borderStyle: "dashed",
                alignItems: "center",
                backgroundColor: "#fafafa",
              }}
            >
              <Text style={{ color: "#666" }}>No items added yet.</Text>
            </View>
          }
        />
        <Button
          title="Add Item"
          onPress={() => {
            setEditingItem(null);
            setItemModalVisible(true);
          }}
        />
      </View>

      <View style={{ gap: 12 }}>
        <Text style={{ fontWeight: "600" }}>Labor</Text>
        <View style={{ gap: 6 }}>
          <Text style={{ fontWeight: "500" }}>Project hours</Text>
          <TextInput
            placeholder="0"
            value={laborHoursText}
            onChangeText={setLaborHoursText}
            keyboardType="decimal-pad"
            style={{ borderWidth: 1, borderRadius: 8, padding: 10 }}
          />
        </View>
        <View style={{ gap: 6 }}>
          <Text style={{ fontWeight: "500" }}>Hourly rate</Text>
          <View style={{ flexDirection: "row", alignItems: "center" }}>
            <Text style={{ fontWeight: "600", marginRight: 8 }}>$</Text>
            <TextInput
              placeholder="0.00"
              value={hourlyRateText}
              onChangeText={setHourlyRateText}
              keyboardType="decimal-pad"
              style={{ flex: 1, borderWidth: 1, borderRadius: 8, padding: 10 }}
            />
          </View>
          <Text style={{ color: "#555", fontSize: 12 }}>
            Labor total (not shown to customers): {formatCurrency(totals.laborTotal)}
          </Text>
        </View>
      </View>

<<<<<<< HEAD
      <View style={{ gap: 6 }}>
        <Text style={{ fontWeight: "600" }}>Tax rate</Text>
        <View style={{ flexDirection: "row", alignItems: "center" }}>
          <TextInput
            placeholder="0"
            value={taxRateText}
            onChangeText={setTaxRateText}
            keyboardType="decimal-pad"
            style={{ flex: 1, borderWidth: 1, borderRadius: 8, padding: 10 }}
          />
          <Text style={{ fontWeight: "600", marginLeft: 8 }}>%</Text>
        </View>
      </View>

      <View style={{ gap: 6 }}>
=======
      <View style={{ gap: 6 }}>
        <Text style={{ fontWeight: "600" }}>Tax rate</Text>
        <View style={{ flexDirection: "row", alignItems: "center" }}>
          <TextInput
            placeholder="0"
            value={taxRateText}
            onChangeText={setTaxRateText}
            keyboardType="decimal-pad"
            style={{ flex: 1, borderWidth: 1, borderRadius: 8, padding: 10 }}
          />
          <Text style={{ fontWeight: "600", marginLeft: 8 }}>%</Text>
        </View>
      </View>

      <View style={{ gap: 6 }}>
>>>>>>> 35e89deb
        <Text style={{ fontWeight: "600" }}>Estimate summary</Text>
        <View style={{ gap: 4 }}>
          <Text>Materials: {formatCurrency(totals.materialTotal)}</Text>
          <Text>Labor: {formatCurrency(totals.laborTotal)}</Text>
          <Text>Tax: {formatCurrency(totals.taxTotal)}</Text>
          <Text style={{ fontWeight: "700" }}>Project total: {formatCurrency(total)}</Text>
        </View>
      </View>

      <View style={{ gap: 6 }}>
        <Text style={{ fontWeight: "600" }}>Status</Text>
        <View style={{ borderWidth: 1, borderRadius: 8 }}>
          <Picker selectedValue={status} onValueChange={(value) => setStatus(value)}>
            {STATUS_OPTIONS.map((option) => (
              <Picker.Item
                key={option.value}
                label={option.label}
                value={option.value}
              />
            ))}
          </Picker>
        </View>
      </View>

      <View style={{ gap: 6 }}>
        <Text style={{ fontWeight: "600" }}>Notes</Text>
        <TextInput
          placeholder="Internal notes"
          value={notes}
          onChangeText={setNotes}
          multiline
          numberOfLines={4}
          style={{
            borderWidth: 1,
            borderRadius: 8,
            padding: 10,
            textAlignVertical: "top",
            minHeight: 100,
          }}
        />
      </View>

      <View style={{ flexDirection: "row", gap: 12 }}>
        <View style={{ flex: 1 }}>
          <Button title="Cancel" onPress={handleCancel} disabled={saving} />
        </View>
        <View style={{ flex: 1 }}>
          <Button title="Save" onPress={handleSave} disabled={saving} />
        </View>
      </View>

      <Modal
        visible={itemModalVisible}
        animationType="slide"
        transparent
        onRequestClose={closeItemModal}
      >
        <KeyboardAvoidingView
          behavior={Platform.OS === "ios" ? "padding" : undefined}
          keyboardVerticalOffset={Platform.OS === "ios" ? 64 : 0}
          style={{ flex: 1 }}
        >
<<<<<<< HEAD
          <TouchableWithoutFeedback onPress={closeItemModal} accessible={false}>
            <View style={itemModalStyles.overlay}>
              <TouchableWithoutFeedback onPress={() => {}} accessible={false}>
                <View style={itemModalStyles.card}>
                  <Text style={{ fontSize: 18, fontWeight: "600", marginBottom: 12 }}>
                    {editingItem ? "Edit Item" : "Add Item"}
                  </Text>
                  <EstimateItemForm
                    initialValue={
                      editingItem
                        ? {
                            description: editingItem.description,
                            quantity: editingItem.quantity,
                            unit_price: editingItem.unit_price,
                          }
                        : undefined
                    }
                    initialTemplateId={editingItem?.catalog_item_id ?? null}
                    templates={savedItemTemplates}
                    onSubmit={handleSubmitItem}
                    onCancel={closeItemModal}
                    submitLabel={editingItem ? "Update Item" : "Add Item"}
                  />
                </View>
              </TouchableWithoutFeedback>
            </View>
          </TouchableWithoutFeedback>
=======
          <View style={itemModalStyles.overlay}>
            <Pressable
              accessibilityLabel="Close item editor"
              accessibilityRole="button"
              onPress={closeItemModal}
              style={({ pressed }) => [
                {
                  position: "absolute",
                  top: 0,
                  right: 0,
                  bottom: 0,
                  left: 0,
                },
                pressed ? { opacity: 0.85 } : null,
              ]}
            />
            <View style={itemModalStyles.card}>
              <Text style={{ fontSize: 18, fontWeight: "600", marginBottom: 12 }}>
                {editingItem ? "Edit Item" : "Add Item"}
              </Text>
              <EstimateItemForm
                initialValue={
                  editingItem
                    ? {
                        description: editingItem.description,
                        quantity: editingItem.quantity,
                        unit_price: editingItem.unit_price,
                      }
                    : undefined
                }
                initialTemplateId={editingItem?.catalog_item_id ?? null}
                templates={savedItemTemplates}
                onSubmit={handleSubmitItem}
                onCancel={closeItemModal}
                submitLabel={editingItem ? "Update Item" : "Add Item"}
              />
            </View>
          </View>
>>>>>>> 35e89deb
        </KeyboardAvoidingView>
      </Modal>
    </ScrollView>
  );
}<|MERGE_RESOLUTION|>--- conflicted
+++ resolved
@@ -7,10 +7,7 @@
   KeyboardAvoidingView,
   Modal,
   Platform,
-<<<<<<< HEAD
-=======
-  Pressable,
->>>>>>> 35e89deb
+  Pressable
   ScrollView,
   StyleSheet,
   Text,
@@ -76,10 +73,10 @@
     backgroundColor: "#fff",
     borderRadius: 12,
     padding: 20,
-<<<<<<< HEAD
-=======
+
+
     zIndex: 1,
->>>>>>> 35e89deb
+
   },
 });
 
@@ -512,7 +509,7 @@
         </View>
       </View>
 
-<<<<<<< HEAD
+
       <View style={{ gap: 6 }}>
         <Text style={{ fontWeight: "600" }}>Tax rate</Text>
         <View style={{ flexDirection: "row", alignItems: "center" }}>
@@ -528,7 +525,7 @@
       </View>
 
       <View style={{ gap: 6 }}>
-=======
+
       <View style={{ gap: 6 }}>
         <Text style={{ fontWeight: "600" }}>Tax rate</Text>
         <View style={{ flexDirection: "row", alignItems: "center" }}>
@@ -544,7 +541,7 @@
       </View>
 
       <View style={{ gap: 6 }}>
->>>>>>> 35e89deb
+
         <Text style={{ fontWeight: "600" }}>Estimate summary</Text>
         <View style={{ gap: 4 }}>
           <Text>Materials: {formatCurrency(totals.materialTotal)}</Text>
@@ -607,7 +604,7 @@
           keyboardVerticalOffset={Platform.OS === "ios" ? 64 : 0}
           style={{ flex: 1 }}
         >
-<<<<<<< HEAD
+
           <TouchableWithoutFeedback onPress={closeItemModal} accessible={false}>
             <View style={itemModalStyles.overlay}>
               <TouchableWithoutFeedback onPress={() => {}} accessible={false}>
@@ -635,7 +632,6 @@
               </TouchableWithoutFeedback>
             </View>
           </TouchableWithoutFeedback>
-=======
           <View style={itemModalStyles.overlay}>
             <Pressable
               accessibilityLabel="Close item editor"
@@ -674,7 +670,6 @@
               />
             </View>
           </View>
->>>>>>> 35e89deb
         </KeyboardAvoidingView>
       </Modal>
     </ScrollView>
