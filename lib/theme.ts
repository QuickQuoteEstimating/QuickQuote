--- conflicted
+++ resolved
@@ -1,7 +1,7 @@
 import { Platform } from "react-native";
 
 export const palette = {
-<<<<<<< HEAD
+
   background: "#ffffff",
   surface: "#0f1f3d",
   surfaceSubtle: "#152a53",
@@ -13,7 +13,7 @@
   accentMuted: "#2f5fce",
   danger: "#ef4444",
   success: "#22c55e",
-=======
+
   background: "#111c2e",
   surface: "#1c2b48",
   surfaceSubtle: "#243456",
@@ -25,7 +25,7 @@
   accentMuted: "#3b82f6",
   danger: "#f87171",
   success: "#34d399",
->>>>>>> 16abaedc
+
 };
 
 export function cardShadow(depth: number = 12) {
