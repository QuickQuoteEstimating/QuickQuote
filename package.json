--- conflicted
+++ resolved
@@ -17,13 +17,10 @@
     "@react-native-picker/picker": "^2.7.7",
     "expo": "^54.0.10",
     "expo-linking": "^8.0.8",
-<<<<<<< HEAD
     "expo-file-system": "~17.0.1",
     "expo-print": "~13.0.0",
     "expo-sharing": "~12.0.0",
-=======
     "expo-sqlite": "^14.0.5",
->>>>>>> 101e1316
     "expo-router": "~3.5.24",
     "react": "19.1.0",
     "react-dom": "19.1.0",
